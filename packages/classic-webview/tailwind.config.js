/** @type {import('tailwindcss').Config} */
export default {
  darkMode: 'selector',
  content: [
    './index.html',
    './src/**/*.{js,ts,jsx,tsx}',
    '../webview-common/src/**/*.{js,ts,jsx,tsx}',
  ],
  theme: {
    extend: {
<<<<<<< HEAD
=======
      screens: {
        'xs': '322px',    // Minimum width
        'sm': '400px',    // Small breakpoint
        'md': '500px',    // Medium breakpoint
        'lg': '600px',    // Large breakpoint
        'xl': '678px',    // Maximum width
      },
>>>>>>> 82f5e702
      colors: {
        'mustard-gold': '#FFBF0B',
        'slate-gray': '#8BA2AD',
        'charcoal': '#2A3236',
        'night': '#0E1113'
      }
    },
  },
  plugins: [],
};<|MERGE_RESOLUTION|>--- conflicted
+++ resolved
@@ -8,8 +8,6 @@
   ],
   theme: {
     extend: {
-<<<<<<< HEAD
-=======
       screens: {
         'xs': '322px',    // Minimum width
         'sm': '400px',    // Small breakpoint
@@ -17,7 +15,6 @@
         'lg': '600px',    // Large breakpoint
         'xl': '678px',    // Maximum width
       },
->>>>>>> 82f5e702
       colors: {
         'mustard-gold': '#FFBF0B',
         'slate-gray': '#8BA2AD',
