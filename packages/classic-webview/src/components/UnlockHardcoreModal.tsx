--- conflicted
+++ resolved
@@ -1,15 +1,10 @@
-<<<<<<< HEAD
-import { ComponentProps } from 'react';
-=======
 import React, { ComponentProps, useEffect } from 'react';
->>>>>>> 52ba1abb
 import { HardcoreLogo } from '@hotandcold/webview-common/components/logo';
 import { Modal } from '@hotandcold/webview-common/components/modal';
-<<<<<<< HEAD
-import { PurchaseButton } from './PurchaseButton';
-=======
 import { sendMessageToDevvit } from '../utils';
 import { useHardcoreAccess } from '../hooks/useHardcoreAccess';
+import { cn } from '@hotandcold/webview-common/utils';
+import { GoldIcon } from '@hotandcold/webview-common/components/icon';
 
 interface PurchaseButtonProps {
   children: React.ReactNode;
@@ -53,7 +48,6 @@
     </button>
   );
 };
->>>>>>> 52ba1abb
 
 type UnlockHardcoreModalProps = Omit<ComponentProps<typeof Modal>, 'children'>;
 
