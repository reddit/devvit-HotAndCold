import { Logo, HardcoreMascot, HardcoreLogo } from '@hotandcold/webview-common/components/logo';
import { HelpMenu } from '@hotandcold/webview-common/components/helpMenu';
import { useConfirmation } from '@hotandcold/webview-common/hooks/useConfirmation';
import { sendMessageToDevvit } from '../utils';
import { useUserSettings, useSetUserSettings } from '../hooks/useUserSettings';
import { useGame } from '../hooks/useGame';
import type { UserSettings } from '@hotandcold/classic-shared';
import { IconButton } from '@hotandcold/webview-common/components/button';
import { InfoIcon } from '@hotandcold/webview-common/components/icon';
import { useModal } from '../hooks/useModal';

const SpeechBubbleTail = ({ className }: { className?: string }) => (
  <svg
    xmlns="http://www.w3.org/2000/svg"
    fill="none"
    stroke-linecap="round"
    viewBox="0 0 6 6"
    className={className}
  >
    <path d="M5 1a4 4 0 0 1-4 4" />
  </svg>
);

export const Header = () => {
  const { layout, sortType, isUserOptedIntoReminders } = useUserSettings();
  const setUserSettings = useSetUserSettings();
  const { challengeUserInfo, mode } = useGame();
  const isActivelyPlaying =
    challengeUserInfo?.guesses &&
    challengeUserInfo?.guesses?.length > 0 &&
    !challengeUserInfo?.solvedAtMs &&
    !challengeUserInfo?.gaveUpAtMs;
  const { showConfirmation } = useConfirmation();
<<<<<<< HEAD
  const [howToPlayOpen, setHowToPlayOpen] = useState(false);
  const { setModal } = useModal();
=======

  const { showModal: setModal } = useModal();
>>>>>>> 8e3e024d

  const isHardcore = mode === 'hardcore';

  return (
    <>
      <div className="flex items-center justify-between">
        <div className="flex h-6 gap-2 sm:h-10 sm:gap-4">
          {isHardcore ? (
            <HardcoreLogo />
          ) : (
            <>
              <Logo />
              <div
                className="flex gap-1 hover:cursor-pointer"
                onClick={() => setModal('unlock-hardcore')}
              >
                <HardcoreMascot />
                <span className="relative -translate-y-1/2 self-center rounded-full border border-gray-500 px-2 text-[10px] italic text-gray-400">
                  Pssst...
                  <SpeechBubbleTail className="absolute left-2 top-full h-2 w-2 stroke-gray-500 stroke-1" />
                </span>
              </div>
            </>
          )}
        </div>

        <div className="flex flex-1 items-center justify-end gap-2">
          <IconButton
            type="button"
            onClick={() => setModal('how-to-play')}
            icon={<InfoIcon />}
            aria-label="How to Play"
          >
            How to Play
          </IconButton>
          <HelpMenu
            items={[
              {
                name: 'Toggle Size',
                action: () =>
                  setUserSettings((x: UserSettings) => ({
                    ...x,
                    layout: layout === 'CONDENSED' ? 'EXPANDED' : 'CONDENSED',
                  })),
              },
              {
                name: isUserOptedIntoReminders ? 'Unsubscribe' : 'Subscribe',
                action: () => {
                  sendMessageToDevvit({
                    type: 'TOGGLE_USER_REMINDER',
                  });
                },
              },
              {
                name: `Sort by ${sortType === 'TIMESTAMP' ? 'Similarity' : 'Time'}`,
                disabled: !isActivelyPlaying,
                action: () => {
                  setUserSettings((x: UserSettings) => ({
                    ...x,
                    sortType: x.sortType === 'SIMILARITY' ? 'TIMESTAMP' : 'SIMILARITY',
                  }));
                },
              },
              {
                name: 'Hint',
                disabled: !isActivelyPlaying,
                action: async () => {
                  const response = await showConfirmation({
                    title: 'Are you sure?',
                    description: `Receiving a hint will reduce your final score. Please use them sparingly to stay competitive on the leaderboard.`,
                    confirmText: 'Request Hint',
                    cancelText: 'Cancel',
                  });

                  if (!response.confirmed) return;

                  sendMessageToDevvit({
                    type: 'HINT_REQUEST',
                  });
                },
              },
              {
                name: 'Give Up',
                disabled: !isActivelyPlaying,
                action: async () => {
                  const response = await showConfirmation({
                    title: 'Are you sure?',
                    description: `This will end the game and reveal the word. You won't receive a score for this game.`,
                    confirmText: 'Give Up',
                    cancelText: 'Cancel',
                  });

                  if (!response.confirmed) return;

                  sendMessageToDevvit({
                    type: 'GIVE_UP_REQUEST',
                  });
                },
              },
            ]}
          />
        </div>
      </div>
    </>
  );
};<|MERGE_RESOLUTION|>--- conflicted
+++ resolved
@@ -31,13 +31,8 @@
     !challengeUserInfo?.solvedAtMs &&
     !challengeUserInfo?.gaveUpAtMs;
   const { showConfirmation } = useConfirmation();
-<<<<<<< HEAD
-  const [howToPlayOpen, setHowToPlayOpen] = useState(false);
-  const { setModal } = useModal();
-=======
 
   const { showModal: setModal } = useModal();
->>>>>>> 8e3e024d
 
   const isHardcore = mode === 'hardcore';
 
