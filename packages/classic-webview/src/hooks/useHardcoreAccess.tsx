--- conflicted
+++ resolved
@@ -1,11 +1,6 @@
 import { HardcoreAccessStatus } from '@hotandcold/classic-shared';
 import { createContext, useContext, useEffect, useState } from 'react';
 import { useDevvitListener } from './useDevvitListener';
-<<<<<<< HEAD
-import { useModal } from './useModal';
-import { useGame } from './useGame';
-=======
->>>>>>> 52ba1abb
 
 type HardcoreAccessContext = {
   access: HardcoreAccessStatus;
@@ -18,11 +13,6 @@
   const [access, setAccess] = useState<HardcoreAccessStatus>({ status: 'inactive' });
   const hardcoreAccessInitResponse = useDevvitListener('HARDCORE_ACCESS_INIT_RESPONSE');
   const productPurchaseResponse = useDevvitListener('PURCHASE_PRODUCT_SUCCESS_RESPONSE');
-<<<<<<< HEAD
-  const { closeModal } = useModal();
-  const game = useGame();
-=======
->>>>>>> 52ba1abb
 
   useEffect(() => {
     if (hardcoreAccessInitResponse?.hardcoreAccessStatus != null) {
@@ -30,20 +20,6 @@
     }
   }, [hardcoreAccessInitResponse, setAccess]);
 
-<<<<<<< HEAD
-  // Callback for when a purchase is made
-  useEffect(() => {
-    if (productPurchaseResponse != null) {
-      setAccess(productPurchaseResponse.access);
-      // Close the "Unlock Hardcore" modal in regular mode.
-      // For hardcore mode, we rely on the `pageContextProvider` to
-      // listen for `access` changes and update the page accordingly
-      if (game.mode === 'regular') {
-        closeModal();
-      }
-    }
-  }, [productPurchaseResponse, setAccess, closeModal, game]);
-=======
   // When a purchase is successful, update 'access' state
   // `unlock hardcore` page and modal should react to this and act accordingly
   useEffect(() => {
@@ -51,7 +27,6 @@
       setAccess(productPurchaseResponse.access);
     }
   }, [productPurchaseResponse, setAccess]);
->>>>>>> 52ba1abb
 
   return (
     <hardcoreAccessContext.Provider value={{ access, setAccess }}>
