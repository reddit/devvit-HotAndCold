import React, { useEffect } from 'react';
import { useGame } from '../hooks/useGame';
import { sendMessageToDevvit } from '../utils';
import { cn, getPrettyDuration } from '@hotandcold/webview-common/utils';
import { useDevvitListener } from '../hooks/useDevvitListener';
import { Tablist } from '@hotandcold/webview-common/components/tablist';
import { useUserSettings } from '../hooks/useUserSettings';
<<<<<<< HEAD
import { useModal } from '../hooks/useModal';
=======
import { ScoreBreakdownModal } from '../components/scoreBreakdownModal';
import { GradientBorder } from '@hotandcold/webview-common/components/gradientBorder';
>>>>>>> 8d440d30

const prettyNumber = (num: number): string => {
  return num.toLocaleString('en-US');
};

const StatCard = ({
  title,
  value,
  valueSubtext,
}: {
  title: React.ReactNode;
  value: string | number;
  valueSubtext?: string;
}) => (
  <div className="rounded-lg bg-gray-200 px-4 py-2 text-xs text-gray-600 dark:bg-gray-800 dark:text-gray-400">
    <div className="pb-1">{title}</div>
    <div>
      <span className="truncate text-2xl font-bold text-black dark:text-white">{value}</span>
      {valueSubtext && <> {valueSubtext}</>}
    </div>
  </div>
);

export const WinPage = () => {
  const { challengeInfo, challengeUserInfo } = useGame();
  const [activeIndex, setActiveIndex] = React.useState(0);
  const { isUserOptedIntoReminders } = useUserSettings();
  const { showModal: setModal } = useModal();
  const leaderboardData = useDevvitListener('CHALLENGE_LEADERBOARD_RESPONSE');

  if (!challengeUserInfo || !challengeInfo) return null;

  useEffect(() => {
    sendMessageToDevvit({
      type: 'LEADERBOARD_FOR_CHALLENGE',
    });
  }, []);

  const didWin = !!challengeUserInfo.solvedAtMs;
  const word = challengeUserInfo.guesses?.find((x) => x.similarity === 1);

  if (!word) throw new Error('No correct word found?');

  const calculatePercentageOutperformed = (rank: number, totalPlayers: number): number => {
    if (rank === 1) return 100;
    if (totalPlayers <= 1 || rank <= 0) return 0;

    const playersBeaten = totalPlayers - rank;
    const percentage = (playersBeaten / (totalPlayers - 1)) * 100;
    return Math.round(percentage);
  };

  // In the WinPage component:
  const playerRank = leaderboardData?.userRank?.score || 0;
  const totalPlayers = challengeInfo.totalPlayers || 1;
  const percentageOutperformed = calculatePercentageOutperformed(playerRank, totalPlayers);

  return (
    <>
      <div className="flex flex-1 flex-col gap-4 px-4">
        <div className="mx-auto">
          <Tablist
            activeIndex={activeIndex}
            onChange={setActiveIndex}
            items={[{ name: 'My Stats' }, { name: 'Challenge Stats' }, { name: 'Leaderboard' }]}
          />
        </div>

        <div className="mx-auto w-full max-w-xl flex-auto px-4">
          {activeIndex === 0 && (
            <div className="flex h-full flex-col items-center justify-center gap-8">
              <h1 className="text-center text-2xl font-bold text-white">
                {didWin ? 'Congratulations!' : 'Nice Try!'} The word was:{' '}
                <span className="text-[#dd4c4c]">{word.word}</span>
              </h1>

              <div className="flex gap-2 sm:gap-4">
                {didWin && (
                  <StatCard
                    title={
                      <>
                        Score{' '}
                        <span className="whitespace-nowrap">
                          (
                          <button
                            className="cursor-pointer text-inherit underline"
                            onClick={() => setModal('score-breakdown')}
                          >
                            breakdown
                          </button>
                          )
                        </span>
                      </>
                    }
                    value={challengeUserInfo.score?.finalScore ?? 0}
                    valueSubtext={playerRank > 0 ? `Top ${percentageOutperformed}%` : undefined}
                  />
                )}
                <StatCard
                  title="Time to Solve"
                  value={
                    getPrettyDuration(
                      new Date(challengeUserInfo.startedPlayingAtMs!),
                      new Date(challengeUserInfo.solvedAtMs ?? challengeUserInfo.gaveUpAtMs!)
                    ) ?? '--'
                  }
                />
                <StatCard
                  title="Rank"
                  value={didWin ? `#${leaderboardData?.userRank.score ?? '--'}` : '--'}
                />
              </div>

              <div className="rounded-full bg-gray-50 text-sm text-black dark:bg-black dark:text-white">
                <GradientBorder>
                  <label className="flex cursor-pointer items-center justify-center gap-2 p-4">
                    <input
                      type="checkbox"
                      checked={isUserOptedIntoReminders}
                      onChange={() => {
                        sendMessageToDevvit({
                          type: 'TOGGLE_USER_REMINDER',
                        });
                      }}
                      className="size-4 appearance-none rounded-sm border border-gray-900 accent-blue-500 checked:appearance-auto dark:border-white dark:accent-blue-600"
                    />
                    <span className="select-none">Remind me to play tomorrow</span>
                  </label>
                </GradientBorder>
              </div>
            </div>
          )}

          {activeIndex === 1 && (
            <div className="flex flex-col gap-6">
              <div className="grid grid-cols-2 gap-4 sm:grid-cols-3">
                <StatCard title="Total Players" value={challengeInfo?.totalPlayers ?? 0} />
                <StatCard title="Total Solves" value={challengeInfo?.totalSolves ?? 0} />
                <StatCard title="Total Guesses" value={challengeInfo?.totalGuesses ?? 0} />
                <StatCard title="Total Hints" value={challengeInfo?.totalHints ?? 0} />
                <StatCard title="Give Ups" value={challengeInfo?.totalGiveUps ?? 0} />
                <StatCard
                  title="Solve Rate"
                  value={`${Math.round(((challengeInfo?.totalSolves ?? 0) / (challengeInfo?.totalPlayers ?? 1)) * 100)}%`}
                />
                <StatCard
                  title="Average Guesses"
                  value={Math.round(
                    (challengeInfo?.totalGuesses ?? 0) / (challengeInfo?.totalPlayers ?? 1)
                  )}
                />
              </div>
            </div>
          )}

          {activeIndex === 2 && (
            <div className="flex flex-col gap-4">
              <div className="flex flex-col gap-1 text-center">
                {leaderboardData?.userRank && (
                  <p className="text-gray-400">
                    Your Rank:{' '}
                    <span className="font-bold text-blue-400">
                      {didWin ? `#${leaderboardData.userRank.score}` : '--'}
                    </span>
                  </p>
                )}
              </div>

              {leaderboardData?.leaderboardByScore.length ? (
                <div className="overflow-hidden rounded-lg border border-gray-700 bg-gray-900">
                  {leaderboardData?.leaderboardByScore.map((entry, index, entries) => {
                    const isCurrentUser = entry.member === challengeUserInfo.username;

                    // Find the rank by looking at previous scores
                    let rank = 1;
                    if (index > 0) {
                      const prevScore = entries[index - 1].score;
                      if (entry.score === prevScore) {
                        // If this score matches previous score, use the same rank
                        rank = entries.findIndex((e) => e.score === entry.score) + 1;
                      } else {
                        // If score is different, rank is current position + 1
                        rank = index + 1;
                      }
                    }

                    const isTopThree = rank <= 3;

                    return (
                      <div
                        key={entry.member}
                        className={cn(
                          'flex items-center px-4 py-1',
                          index % 2 === 0 ? 'bg-gray-800/50' : 'bg-gray-900/50',
                          isCurrentUser && 'bg-blue-900/20',
                          'transition-colors duration-150'
                        )}
                      >
                        <div className="flex flex-1 items-center gap-3">
                          <span
                            className={cn(
                              'min-w-[2rem] font-mono text-sm',
                              isTopThree ? 'font-bold text-yellow-400' : 'text-gray-400'
                            )}
                          >
                            #{rank}
                          </span>
                          <span
                            className={cn(
                              'truncate font-medium',
                              isCurrentUser ? 'text-blue-500' : 'text-white'
                            )}
                          >
                            {entry.member} {isCurrentUser && '(you)'}
                          </span>
                        </div>
                        <span className="font-bold text-gray-200">{prettyNumber(entry.score)}</span>
                      </div>
                    );
                  })}
                </div>
              ) : (
                <p className="text-center">
                  No one has completed today's challenge. Check back soon!
                </p>
              )}
            </div>
          )}
        </div>
      </div>
    </>
  );
};<|MERGE_RESOLUTION|>--- conflicted
+++ resolved
@@ -5,12 +5,8 @@
 import { useDevvitListener } from '../hooks/useDevvitListener';
 import { Tablist } from '@hotandcold/webview-common/components/tablist';
 import { useUserSettings } from '../hooks/useUserSettings';
-<<<<<<< HEAD
 import { useModal } from '../hooks/useModal';
-=======
-import { ScoreBreakdownModal } from '../components/scoreBreakdownModal';
 import { GradientBorder } from '@hotandcold/webview-common/components/gradientBorder';
->>>>>>> 8d440d30
 
 const prettyNumber = (num: number): string => {
   return num.toLocaleString('en-US');
