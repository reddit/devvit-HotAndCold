--- conflicted
+++ resolved
@@ -172,55 +172,6 @@
         const txnChallengeManager = new ChallengeManager(txn, this.mode);
         const txnWordListManager = new WordListManager(txn, mode);
 
-        await txnWordListManager.setCurrentWordListWords({
-          words: wordList.slice(unusedWordIndex + 1),
-        });
-
-        const postTitle = `Hot and cold${mode !== 'regular' ? ` (${mode})` : ''} #${newChallengeNumber}`;
-        post = await context.reddit.submitPost({
-          subredditName: currentSubreddit.name,
-          title: postTitle,
-          preview: <Preview />,
-        });
-
-        const winnersCircleComment = await post.addComment({
-          richtext: new RichTextBuilder().paragraph((c) =>
-            c.text({ text: `🏆 Winner's Circle (${mode}) 🏆` })
-          ),
-        });
-        await winnersCircleComment.distinguish(true);
-
-        await txnChallengeManager.setChallenge({
-          challenge: newChallengeNumber,
-          config: {
-            word: newWord,
-            winnersCircleCommentId: winnersCircleComment.id,
-            totalPlayers: '0',
-            totalSolves: '0',
-            totalGuesses: '0',
-            totalHints: '0',
-            totalGiveUps: '0',
-          },
-        });
-
-        await txnChallengeManager.setCurrentChallengeNumber({ number: newChallengeNumber });
-
-        // TODO: Update dependent modules for mode awareness
-        await ChallengeToWord.setChallengeNumberForWord({
-          challenge: newChallengeNumber,
-          redis: txn,
-          word: newWord,
-<<<<<<< HEAD
-=======
-          winnersCircleCommentId: winnersCircleComment.id,
-          totalPlayers: '0',
-          totalSolves: '0',
-          totalGuesses: '0',
-          totalHints: '0',
-          totalGiveUps: '0',
-        },
-      });
-
       await setCurrentChallengeNumber({
         number: newChallengeNumber,
         redis: txn,
@@ -243,7 +194,42 @@
           // @ts-expect-error THis is due to the workaround
           txn,
           challengeNumberBeforeTheNewestChallenge: currentChallengeNumber,
->>>>>>> 8af80521
+        });
+
+        const postTitle = `Hot and cold${mode !== 'regular' ? ` (${mode})` : ''} #${newChallengeNumber}`;
+        post = await context.reddit.submitPost({
+          subredditName: currentSubreddit.name,
+          title: postTitle,
+          preview: <Preview />,
+        });
+
+        const winnersCircleComment = await post.addComment({
+          richtext: new RichTextBuilder().paragraph((c) =>
+            c.text({ text: `🏆 Winner's Circle (${mode}) 🏆` })
+          ),
+        });
+        await winnersCircleComment.distinguish(true);
+
+        await txnChallengeManager.setChallenge({
+          challenge: newChallengeNumber,
+          config: {
+            word: newWord,
+            winnersCircleCommentId: winnersCircleComment.id,
+            totalPlayers: '0',
+            totalSolves: '0',
+            totalGuesses: '0',
+            totalHints: '0',
+            totalGiveUps: '0',
+          },
+        });
+
+        await txnChallengeManager.setCurrentChallengeNumber({ number: newChallengeNumber });
+
+        // TODO: Update dependent modules for mode awareness
+        await ChallengeToWord.setChallengeNumberForWord({
+          challenge: newChallengeNumber,
+          redis: txn,
+          word: newWord,
         });
         await ChallengeToPost.setChallengeNumberForPost({
           challenge: newChallengeNumber,
