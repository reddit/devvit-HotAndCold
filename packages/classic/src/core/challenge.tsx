import { z } from 'zod';
import { API } from '../core/api.js';
import { ChallengeToWord } from './challengeToWord.js';
import { WordListService } from './wordList.js';
import { ChallengeToPost } from './challengeToPost.js';
import { Preview } from '../components/Preview.js';
import { stringifyValues } from '@hotandcold/shared/utils';
import {
  redisNumberString,
  zodContext,
  zoddy,
  zodJobContext,
} from '@hotandcold/shared/utils/zoddy';

<<<<<<< HEAD
import { Devvit, Post, RedisClient, RichTextBuilder } from '@devvit/public-api';
=======
import { Streaks } from './streaks.js';
import { Post, RedisClient, RichTextBuilder } from '@devvit/public-api';
>>>>>>> 246b4eb0

export * as Challenge from './challenge.js';

// Define base Zod schemas
const zodAppContext = z.union([zodContext, zodJobContext]); // Combined context types

// Define challenge schema
const challengeSchema = z
  .object({
    word: z.string().trim().toLowerCase(),
    winnersCircleCommentId: z.string().optional(),
    totalPlayers: redisNumberString.optional(),
    totalSolves: redisNumberString.optional(),
    totalGuesses: redisNumberString.optional(),
    totalHints: redisNumberString.optional(),
    totalGiveUps: redisNumberString.optional(),
  })
  .strict();

export class ChallengeService {
  constructor(private redis: RedisClient) {}

  // --- Static Key Generators ---
  static getCurrentChallengeNumberKey(): string {
    return 'current_challenge_number';
  }

  static getChallengeKey(challenge: number): string {
    return `challenge:${challenge}`;
  }

  // --- Instance Methods ---

  async getCurrentChallengeNumber(): Promise<number> {
    const currentChallengeNumber = await this.redis.get(
      ChallengeService.getCurrentChallengeNumberKey()
    );

    if (!currentChallengeNumber) {
      throw new Error('No current challenge number found');
    }

    return parseInt(currentChallengeNumber);
  }

  incrementCurrentChallengeNumber = zoddy(z.object({}), async () => {
    await this.redis.incrBy(ChallengeService.getCurrentChallengeNumberKey(), 1);
  });

  setCurrentChallengeNumber = zoddy(
    z.object({
      number: z.number().gt(0),
    }),
    async ({ number }) => {
      await this.redis.set(ChallengeService.getCurrentChallengeNumberKey(), number.toString());
    }
  );

  getChallenge = zoddy(
    z.object({
      challenge: z.number().gt(0),
    }),
    async ({ challenge }) => {
      const result = await this.redis.hGetAll(ChallengeService.getChallengeKey(challenge));

      if (!result || Object.keys(result).length === 0) {
        throw new Error('No challenge found');
      }
      return challengeSchema.parse(result);
    }
  );

  setChallenge = zoddy(
    z.object({
      challenge: z.number().gt(0),
      config: challengeSchema,
    }),
    async ({ challenge, config }) => {
      await this.redis.hSet(ChallengeService.getChallengeKey(challenge), stringifyValues(config));
    }
  );

  initialize = zoddy(z.object({}), async () => {
    const key = ChallengeService.getCurrentChallengeNumberKey();
    const result = await this.redis.get(key);
    if (!result) {
      await this.redis.set(key, '0');
    } else {
      console.log('Challenge key already initialized');
    }
  });

  // Generic incrementer function
  private incrementChallengeField = zoddy(
    z.object({
      challenge: z.number().int().gt(0),
      field: z.enum(['totalPlayers', 'totalSolves', 'totalGuesses', 'totalHints', 'totalGiveUps']),
      amount: z.number().int().default(1),
    }),
    async ({ challenge, field, amount }) => {
      await this.redis.hIncrBy(ChallengeService.getChallengeKey(challenge), field, amount);
    }
  );

  // Public incrementers using the private helper
  incrementChallengeTotalPlayers = (params: { challenge: number }) =>
    this.incrementChallengeField({ ...params, field: 'totalPlayers' });
  incrementChallengeTotalSolves = (params: { challenge: number }) =>
    this.incrementChallengeField({ ...params, field: 'totalSolves' });
  incrementChallengeTotalGuesses = (params: { challenge: number }) =>
    this.incrementChallengeField({ ...params, field: 'totalGuesses' });
  incrementChallengeTotalHints = (params: { challenge: number }) =>
    this.incrementChallengeField({ ...params, field: 'totalHints' });
  incrementChallengeTotalGiveUps = (params: { challenge: number }) =>
    this.incrementChallengeField({ ...params, field: 'totalGiveUps' });

  makeNewChallenge = zoddy(
    // Requires AppContextType for Reddit API access etc.
    z.object({ context: zodAppContext }),
    async ({ context }) => {
      console.log('Making new challenge...');

      const wordListService = new WordListService(this.redis);

      const [wordList, usedWords, currentChallengeNumber, currentSubreddit] = await Promise.all([
        wordListService.getCurrentWordList({}),
        ChallengeToWord.getAllUsedWords({ redis: context.redis }),
        this.getCurrentChallengeNumber(),
        context.reddit.getCurrentSubreddit(),
      ]);

      console.log('Current challenge number:', currentChallengeNumber);

      const unusedWordIndex = wordList.findIndex((word: string) => !usedWords.includes(word));
      if (unusedWordIndex === -1) {
        throw new Error(
          'No unused words available in the word list. Please add more and try again.'
        );
      }
      const newWord = wordList[unusedWordIndex];
      const newChallengeNumber = currentChallengeNumber + 1;

      console.log('Current challenge number:', currentChallengeNumber);
      await API.getWordConfigCached({ context: context, word: newWord });

      let post: Post | undefined;
      try {
        await wordListService.setCurrentWordListWords({
          words: wordList.slice(unusedWordIndex + 1),
        });

        post = await context.reddit.submitPost({
          subredditName: currentSubreddit.name,
          title: `Hot and cold #${newChallengeNumber}`,
          preview: <Preview />,
        });

        const winnersCircleComment = await post.addComment({
          richtext: new RichTextBuilder().paragraph((c) =>
            c.text({ text: `🏆 Winner's Circle 🏆` })
          ),
        });
        await winnersCircleComment.distinguish(true);

        await this.setChallenge({
          challenge: newChallengeNumber,
          config: {
            word: newWord,
            winnersCircleCommentId: winnersCircleComment.id,
            totalPlayers: '0',
            totalSolves: '0',
            totalGuesses: '0',
            totalHints: '0',
            totalGiveUps: '0',
          },
        });

        await this.setCurrentChallengeNumber({ number: newChallengeNumber });

        await ChallengeToWord.setChallengeNumberForWord({
          challenge: newChallengeNumber,
          redis: this.redis,
          word: newWord,
        });
        await ChallengeToPost.setChallengeNumberForPost({
          challenge: newChallengeNumber,
          postId: post.id,
          redis: this.redis,
        });

        console.log(
          'New challenge created:',
          'Number:',
          newChallengeNumber,
          'Word:',
          newWord,
          'Post ID:',
          post.id
        );

        return {
          postId: post.id,
          postUrl: post.url,
          challenge: newChallengeNumber,
        };
      } catch (error) {
        console.error('Error making new challenge:', error);
        if (post) {
          console.log(`Removing post ${post.id} due to new challenge error`);
          await context.reddit.remove(post.id, false);
        }
        throw error;
      }
    }
  );
}<|MERGE_RESOLUTION|>--- conflicted
+++ resolved
@@ -12,12 +12,7 @@
   zodJobContext,
 } from '@hotandcold/shared/utils/zoddy';
 
-<<<<<<< HEAD
-import { Devvit, Post, RedisClient, RichTextBuilder } from '@devvit/public-api';
-=======
-import { Streaks } from './streaks.js';
 import { Post, RedisClient, RichTextBuilder } from '@devvit/public-api';
->>>>>>> 246b4eb0
 
 export * as Challenge from './challenge.js';
 
